import os
import tempfile
import numpy as np
import cv2
import torch
from torch import nn
from transformers import SegformerImageProcessor, SegformerForSemanticSegmentation
from PIL import Image
from pydub import AudioSegment, silence
from moviepy.editor import VideoFileClip
from tqdm import tqdm
from math import log2

class MouthMovementAssessor:
    def __init__(self, 
                 model_name="jonathandinu/face-parsing", 
                 device=None,
                 mouth_label=10,
                 batch_size=16,
                 frame_resize=(512, 512),
                 frame_sampling_rate=0.5):
        if device is None:
            device = (
                "cuda" if torch.cuda.is_available()
                else "mps" if torch.backends.mps.is_available()
                else "cpu"
            )
        self.device = device
        self.mouth_label = mouth_label
        self.batch_size = batch_size
        self.frame_resize = frame_resize
        self.frame_sampling_rate = frame_sampling_rate
        print("Loading segmentation model...")
        self.image_processor = SegformerImageProcessor.from_pretrained(model_name)
        self.model = SegformerForSemanticSegmentation.from_pretrained(model_name)
        self.model.to(self.device)
        self.model.eval()
        print("Initialization complete.")

    def segment_faces_batch(self, frames):
        images = [
            Image.fromarray(cv2.cvtColor(cv2.resize(frame, self.frame_resize), cv2.COLOR_BGR2RGB)) 
            for frame in frames
        ]
        inputs = self.image_processor(images=images, return_tensors="pt").to(self.device)
        with torch.no_grad():
            outputs = self.model(**inputs)
        
        logits = outputs.logits
        upsampled_logits = nn.functional.interpolate(
            logits, size=self.frame_resize[::-1], mode="bilinear", align_corners=False
        )
        labels = upsampled_logits.argmax(dim=1).cpu().numpy()
        return labels

    def compute_mouth_mask(self, labels):
        mouth_labels = [10, 11, 12]
        return np.isin(labels, mouth_labels).astype(np.uint8)

    def compute_face_area(self, labels):
        face_labels = [1, 2, 4, 5, 6, 7, 8, 9, 10, 11, 12]
        face_mask = np.isin(labels, face_labels)
        return np.sum(face_mask)

    def compute_mouth_flow(self, prev_gray, curr_gray, prev_mask, curr_mask, face_area):
        flow = cv2.calcOpticalFlowFarneback(
            prev_gray, curr_gray, 
            None, 
            pyr_scale=0.5, 
            levels=4,
            winsize=21,
            iterations=5,
            poly_n=7, 
            poly_sigma=1.5, 
            flags=0
        )
        flow_x, flow_y = flow[...,0], flow[...,1]
        magnitude = np.sqrt(flow_x**2 + flow_y**2)
        combined_mouth_mask = prev_mask & curr_mask
        mouth_magnitude = magnitude[combined_mouth_mask == 1]

        if mouth_magnitude.size == 0:
            return 0.0
        normalized_flow = np.mean(mouth_magnitude)
        return normalized_flow

    def get_silence_timestamps(self, video_path, silence_thresh=-40, min_silence_len=1000):
        video = VideoFileClip(video_path)
        audio = video.audio
        if audio is None:
            raise ValueError("No audio track found in the video.")
        with tempfile.NamedTemporaryFile(suffix='.wav', delete=False) as temp_audio:
            temp_audio_path = temp_audio.name
        try:
            audio.write_audiofile(temp_audio_path, codec='pcm_s16le', verbose=False, logger=None)
            sound = AudioSegment.from_file(temp_audio_path, format="wav")
            silence_ranges = silence.detect_silence(
                sound, min_silence_len=min_silence_len, silence_thresh=silence_thresh
            )
            silence_timestamps = [(start / 1000, end / 1000) for start, end in silence_ranges]
        finally:
            os.unlink(temp_audio_path)
        return silence_timestamps

    def compute_entropy(self, values, num_bins=50):
        """
        Compute the Shannon entropy of the distribution of values.
        If all values are nearly identical, entropy is low.
        If values are spread out, entropy is higher.

        values: list or np.array of flow magnitudes
        num_bins: number of bins for the histogram
        """
        if len(values) == 0:
            return 0.0
        # Compute a histogram
        hist, _ = np.histogram(values, density=True)
        # Remove zero bins to avoid log issues
        hist = hist[hist > 0]
        if len(hist) == 0:
            return 0.0
        # Shannon entropy in bits
        entropy = -np.sum(hist * np.log2(hist))
        return entropy

    def _compute_mouth_flow_for_intervals(self, video_path, intervals):
        video = cv2.VideoCapture(video_path)
        if not video.isOpened():
            raise ValueError("Cannot open video.")

        fps = video.get(cv2.CAP_PROP_FPS)
        total_frames = int(video.get(cv2.CAP_PROP_FRAME_COUNT))
        mouth_flow_values = []

        for interval in tqdm(intervals, desc="Processing intervals"):
            start, end = interval
            start_frame = int(start * fps)
            end_frame = int(end * fps)

            video.set(cv2.CAP_PROP_POS_FRAMES, start_frame)
            frames = []
            labels = []
            current_frame = start_frame
            while current_frame < end_frame and current_frame < total_frames:
                ret, frame = video.read()
                if not ret:
                    break
                if np.random.rand() <= self.frame_sampling_rate:
                    frames.append(frame)
                current_frame += 1

                if len(frames) == self.batch_size or current_frame == end_frame - 1:
                    if frames:
                        batch_labels = self.segment_faces_batch(frames)
                        labels.extend(batch_labels)
                        frames = []

            # Compute optical flow
            if len(labels) < 2:
                continue

            for i in range(1, len(labels)):
                prev_label = labels[i-1]
                curr_label = labels[i]
                prev_mask = self.compute_mouth_mask(prev_label)
                curr_mask = self.compute_mouth_mask(curr_label)
                face_area = self.compute_face_area(curr_label)

                frame_idx_prev = start_frame + i -1
                frame_idx_curr = start_frame + i

                video.set(cv2.CAP_PROP_POS_FRAMES, frame_idx_prev)
                ret, prev_frame = video.read()
                if not ret:
                    continue
                prev_frame = cv2.resize(prev_frame, self.frame_resize)
                prev_gray = cv2.cvtColor(prev_frame, cv2.COLOR_BGR2GRAY)

                video.set(cv2.CAP_PROP_POS_FRAMES, frame_idx_curr)
                ret, curr_frame = video.read()
                if not ret:
                    continue
                curr_frame = cv2.resize(curr_frame, self.frame_resize)
                curr_gray = cv2.cvtColor(curr_frame, cv2.COLOR_BGR2GRAY)

                flow_magnitude = self.compute_mouth_flow(prev_gray, curr_gray, prev_mask, curr_mask, face_area)
                mouth_flow_values.append(flow_magnitude)

        video.release()
        if not mouth_flow_values:
            return 0.0, 0.0  # variance, entropy

        variance = np.var(mouth_flow_values)
        entropy = self.compute_entropy(mouth_flow_values)
        return variance, entropy

    def compute_mouth_flow_during_silence(self, video_path, silence_thresh=-40, min_silence_len=1000):
        silence_periods = self.get_silence_timestamps(video_path, silence_thresh, min_silence_len)
        var_silence, entropy_silence = self._compute_mouth_flow_for_intervals(video_path, silence_periods)
        return var_silence, entropy_silence

    def compute_mouth_flow_during_speech(self, video_path, silence_thresh=-40, min_silence_len=1000):
        silence_periods = self.get_silence_timestamps(video_path, silence_thresh, min_silence_len)
        video = VideoFileClip(video_path)
        duration = video.duration
        video.close()

        if not silence_periods:
            speech_periods = [(0, duration)]
        else:
            silence_periods = sorted(silence_periods, key=lambda x: x[0])
            speech_periods = []
            prev_end = 0.0
            for start, end in silence_periods:
                if start > prev_end:
                    speech_periods.append((prev_end, start))
                prev_end = end
            if prev_end < duration:
                speech_periods.append((prev_end, duration))

        var_speech, entropy_speech = self._compute_mouth_flow_for_intervals(video_path, speech_periods)
        return var_speech, entropy_speech


class MouthSilenceQualityScores:
    def compute_ratio_score(self, var_silence, var_speech, epsilon=1e-6):
        return var_speech / (var_silence + epsilon)
        
    def compute_difference_score(self, var_silence, var_speech, epsilon=1e-6):
        return (var_speech - var_silence) / (var_speech + var_silence + epsilon)

    def compute_entropy_penalized_score(self, var_silence, var_speech, entropy_silence, entropy_speech, epsilon=1e-6):
        """
        Incorporate entropy to penalize low-variance (and thus low-entropy) behavior.
        Example:
        1. Compute the ratio as before.
        2. Multiply by an entropy factor. If entropy is low (close to 0), the score decreases.
        """
        ratio_score = var_speech / (var_silence + epsilon)
        # A simple approach: average the two entropies and use them as a multiplier.
        # If both entropies are near zero, final score ~0. If they are larger, final score remains closer to ratio_score.
        # You might want to normalize or scale entropy based on observed ranges.
        # For now, assume entropy values as is. You can also add normalization if needed.
        
        entropy_factor = (entropy_silence + entropy_speech) / 2.0
        print("entrop fact :" , entropy_factor)
        

        # Combine them. For example, just multiply:
        final_score = ratio_score * (entropy_factor * 0.5)
        return final_score


if __name__ == "__main__":
    # Create the assessor
    assessor = MouthMovementAssessor(
        model_name="jonathandinu/face-parsing",
        device="cuda",
        batch_size=1,
        frame_resize=(512, 512),
        frame_sampling_rate=1
    )

<<<<<<< HEAD
    video_path = '../videos/comp/dreamtalk.mp4'
=======
    video_path = '../videos/comp/gt.mp4'
>>>>>>> 74372914

    var_silence, entropy_silence = assessor.compute_mouth_flow_during_silence(
        video_path, silence_thresh=-50, min_silence_len=500
    )
    var_speech, entropy_speech = assessor.compute_mouth_flow_during_speech(
        video_path, silence_thresh=-50, min_silence_len=500
    )

    scorer = MouthSilenceQualityScores()

    # Just the ratio score
    ratio = scorer.compute_ratio_score(var_silence, var_speech)
    # Entropy-penalized score
    entropy_penalized_score = scorer.compute_entropy_penalized_score(var_silence, var_speech, entropy_silence, entropy_speech)

    print(f"Variance Silence: {var_silence}, Entropy Silence: {entropy_silence}")
    print(f"Variance Speech: {var_speech}, Entropy Speech: {entropy_speech}")
    print(f"Ratio Score: {ratio}")
    print(f"Entropy Penalized Score: {entropy_penalized_score}")<|MERGE_RESOLUTION|>--- conflicted
+++ resolved
@@ -261,11 +261,7 @@
         frame_sampling_rate=1
     )
 
-<<<<<<< HEAD
-    video_path = '../videos/comp/dreamtalk.mp4'
-=======
     video_path = '../videos/comp/gt.mp4'
->>>>>>> 74372914
 
     var_silence, entropy_silence = assessor.compute_mouth_flow_during_silence(
         video_path, silence_thresh=-50, min_silence_len=500
